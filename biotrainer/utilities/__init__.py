--- conflicted
+++ resolved
@@ -2,7 +2,6 @@
 from .cuda_device import get_device
 from .FASTA import read_FASTA, get_attributes_from_seqrecords, get_split_lists
 from .config import read_config_file
-from .Inferencer import Inferencer
 
 __all__ = [
     'seed_all',
@@ -10,10 +9,6 @@
     'read_FASTA',
     'get_attributes_from_seqrecords',
     'read_config_file',
-<<<<<<< HEAD
-    'get_sets_from_labels',
+    'get_split_lists',
     'Inferencer',
-=======
-    'get_split_lists'
->>>>>>> 4f511509
 ]